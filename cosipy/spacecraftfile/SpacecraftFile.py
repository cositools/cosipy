import numpy as np
import matplotlib.pyplot as plt
import astropy.units as u
from astropy.io import fits
from astropy.time import Time
from astropy.coordinates import SkyCoord, cartesian_to_spherical, Galactic
from mhealpy import HealpixMap
import matplotlib.pyplot as plt
from matplotlib.colors import LogNorm
from matplotlib import cm, colors


from scoords import Attitude, SpacecraftFrame
from cosipy.response import FullDetectorResponse

class SpacecraftFile():

    def __init__(self, time, x_pointings = None, y_pointings = None, z_pointings = None, attitude = None,
                 instrument = "COSI", frame = "galactic"):

        """
        Time: astropy.Time; The time stamp for each pointings. Note this is NOT the time duration.
        x_pointings: astropy.coordinates.SkyCoord; The pointings (galactic system) of the x axis of the local coordinate system attached to the spacecraft.
        y_pointings: astropy.coordinates.SkyCoord; The pointings (galactic system) of the y axis of the local coordinate system attached to the spacecraft.
        z_pointings: astropy.coordinates.SkyCoord; The pointings (galactic system) of the z axis of the local coordinate system attached to the spacecraft.
        attitude: numpy.ndarray: the attitude of the spacecraft.
        instrument: string; the instrument name.
        frame: string; the frame on which the analysis will be based.
        """

        # check if the inputs are valid
        # Time
        if isinstance(time, Time):
            self._time = time
        else:
            raise TypeError("The time should be a astropy.time.Time object")

        # x pointings
        if isinstance(x_pointings, (SkyCoord, type(None))):
            self.x_pointings = x_pointings
        else:
            raise TypeError("The x_pointing should be a NoneType or SkyCoord object!")

        # y pointings
        if isinstance(y_pointings, (SkyCoord, type(None))):
            self.y_pointings = y_pointings
        else:
            raise TypeError("The y_pointing should be a NoneType or SkyCoord object!")

        # z pointings
        if isinstance(z_pointings, (SkyCoord, type(None))):
            self.z_pointings = z_pointings
        else:
            raise TypeError("The z_pointing should be a NoneType or SkyCoord object!")

        # check if the x, y and z pointings are all None (no inputs). If all None, tt will try to read from attitude parameter
        if self.x_pointings is None and self.y_pointings is None and self.z_pointings is None:
            if attitude != None:
                if type(attitude) is Attitude:
                    self.attitude = attitude
                else:
                    raise TypeError("The attitude must be `scoords.attitude.Attitude` object")
            else:
                raise ValueError("Please input the pointings of as least two axes or attitude!")

        else:
            self.attitude = None  # if you have the inputs of x, y and z pointings, the attitude will be overwritten by a None value regardless of the input for the attitude variable.

        self._load_time = self._time.to_value(format = "unix")  # this is not necessary, but just to make sure evething works fine...
        self._x_direction = np.array([x_pointings.l.deg, x_pointings.b.deg]).T  # this is not necessary, but just to make sure evething works fine...
        self._z_direction = np.array([z_pointings.l.deg, z_pointings.b.deg]).T  # this is not necessary, but just to make sure evething works fine...
        self.frame = frame


    @classmethod
    def parse_from_file(cls, file):

        #parses timestamps, axis positions from file and returns to __init__

        time_stamps = np.loadtxt(file, usecols = 1, delimiter = ' ', skiprows = 1)
        axis_1 = np.loadtxt(file, usecols = (3,2), delimiter = ' ', skiprows = 1)
        axis_2 = np.loadtxt(file, usecols = (5,4), delimiter = ' ', skiprows = 1)

        time = Time(time_stamps, format = "unix")
        xpointings = SkyCoord(l = axis_1[:,0]*u.deg, b = axis_1[:,1]*u.deg, frame = "galactic")
        zpointings = SkyCoord(l = axis_2[:,0]*u.deg, b = axis_2[:,1]*u.deg, frame = "galactic")

        return cls(time, x_pointings = xpointings, z_pointings = zpointings)

    def get_time(self, time_array = None):

        """
        Return the arrary pf pointing times as a astropy.Time object.

        Parameters
        ----------
        time_array: None or np.array; If None, the time array will be taken from the instance

        Returns
        -------
        astropy.Time
        """

        if time_array == None:
            self._time = Time(self._load_time, format = "unix")
        else:
            self._time = Time(time_array, format = "unix")

        return self._time

    def get_time_delta(self, time_array = None):

        """
        Return an array of the time period between neighbouring time points

        Parameters
        ----------
        time_array: None or np.array; If None, the time array will be taken from the instance

        Returns
        -------
        astropy.Time
        """

        if time_array == None:
            self._time_delta = np.diff(self._load_time)
        else:
            self._time_delta = np.diff(time_array)

        time_delta = Time(self._time_delta, format='unix')

        return time_delta

    def interpolate_direction(self, trigger, idx, direction):

        """
        Linearly interpolates position at a given time between two timestamps

        Parameters
        ----------
        trigger:
        idx:
        direction

        Returns
        -------
        numpy.ndarray
        """

        new_direction_lat = np.interp(trigger.value, self._load_time[idx : idx + 2], direction[idx : idx + 2, 1])
        if (direction[idx, 0] > direction[idx + 1, 0]):
            new_direction_long = np.interp(trigger.value, self._load_time[idx : idx + 2], [direction[idx, 0], 360 + direction[idx + 1, 0]])
            new_direction_long = new_direction_long - 360
        else:
            new_direction_long = np.interp(trigger.value, self._load_time[idx : idx + 2], direction[idx : idx + 2, 0])

        return np.array([new_direction_long, new_direction_lat])

    def source_interval(self, start, stop):

        """
        Returns the SpacecraftFile file class object for the source time

        Parameters
        ----------
        start:
        stop:

        Returns
        -------
        cosipy.SpacecraftFile
        """

        if(start.format != 'unix' or stop.format != 'unix'):
            start = Time(start.unix, format='unix')
            stop = Time(stop.unix, format='unix')

        if(start > stop):
            raise ValueError("start time cannot be after stop time.")

        stop_idx = self._load_time.searchsorted(stop.value)

        if (start.value % 1 == 0):
            start_idx = self._load_time.searchsorted(start.value)
            new_times = self._load_time[start_idx : stop_idx + 1]
            new_x_direction = self._x_direction[start_idx : stop_idx + 1]
            new_z_direction = self._z_direction[start_idx : stop_idx + 1]
        else:
            start_idx = self._load_time.searchsorted(start.value) - 1

            x_direction_start = self.interpolate_direction(start, start_idx, self._x_direction)
            z_direction_start = self.interpolate_direction(start, start_idx, self._z_direction)

            new_times = self._load_time[start_idx + 1 : stop_idx + 1]
            new_times = np.insert(new_times, 0, start.value)

            new_x_direction = self._x_direction[start_idx + 1 : stop_idx + 1]
            new_x_direction = np.insert(new_x_direction, 0, x_direction_start, axis = 0)

            new_z_direction = self._z_direction[start_idx + 1 : stop_idx + 1]
            new_z_direction = np.insert(new_z_direction, 0, z_direction_start, axis = 0)


        if (stop.value % 1 != 0):
            stop_idx = self._load_time.searchsorted(stop.value) - 1

            x_direction_stop = self.interpolate_direction(stop, stop_idx, self._x_direction)
            z_direction_stop = self.interpolate_direction(stop, stop_idx, self._z_direction)

            new_times = np.delete(new_times, -1)
            new_times = np.append(new_times, stop.value)

            new_x_direction = new_x_direction[:-1]
            new_x_direction = np.append(new_x_direction, [x_direction_stop], axis = 0)

            new_z_direction = new_z_direction[:-1]
            new_z_direction = np.append(new_z_direction, [z_direction_stop], axis = 0)

<<<<<<< HEAD
        time = Time(new_times, format = "unix")
        xpointings = SkyCoord(l = new_x_direction[:,0]*u.deg, b = new_x_direction[:,1]*u.deg, frame = "galactic")
        zpointings = SkyCoord(l = new_z_direction[:,0]*u.deg, b = new_z_direction[:,1]*u.deg, frame = "galactic")

        return self.__class__(time, x_pointings = xpointings, z_pointings = zpointings)
=======
        return self.__class__(new_times, x_pointings = new_x_direction, z_pointings = new_z_direction)
>>>>>>> 83d54f2e

    def get_attitude(self, x_pointings = None, y_pointings = None, z_pointings = None):

        """
        Converts the x, y and z pointings to the attitude of the telescope.

        Parameters
        ----------
        x_pointings : SkyCoord object; the pointings of the x axis of the spacecraft.
        y_pointings : SkyCoord object; the pointings of the y axis of the spacecraft.
        z_pointings : SkyCoord object; the pointings of the z axis of the spacecraft.
        frame : :py:class:`astropy.coordinates.BaseCoordinateFrame`; Inertial reference frame

        Returns
        -------
        cosipy.attitude
        """
        if self.attitude is None:
            # the attitude is None, we will calculate from the x, y and z pointings
            if x_pointings is not None:
                self.x_pointings = x_pointings
            if y_pointings is not None:
                self.y_pointings = y_pointings
            if z_pointings is not None:
                self.z_pointings = z_pointings

            list_ = [self.x_pointings, self.y_pointings, self.z_pointings]
            coord_list_of_path = [x for x in list_ if x!=None]  # check how many pointings the user input

            # Check if the user input pointings from at least two axes
            if len(coord_list_of_path) <= 1:
                raise ValueError("You must input pointings of at least two axes")

            # Check if the inputs are SkyCoord objects
            for i in coord_list_of_path:
                if type(i) != SkyCoord:
                    raise ValueError("The coordiates must be a SkyCoord object")

            self.attitude = Attitude.from_axes(x=self.x_pointings,
                                               y=self.y_pointings,
                                               z=self.z_pointings,
                                               frame = self.frame)

        return self.attitude

    def get_target_in_sc_frame(self, target_name, target_coord, attitude = None, quiet = False):

        """
        Convert the x, y and z pointings of the spacescraft axes to the path of the source in the spacecraft frame.
        Specify the pointings of at least two axes.

        Parameters
        ----------
        target_name: str; the name of the target object
        target_coord: astropy.Skycoord; the coordinates of the target object
        attitude: None or cosipy.Attitude; If not, the attitude will be taken from the instance

        Returns
        -------
        SkyCoord object
        """

        if attitude != None:
            self.attitude = attitude
        else:
            self.attitude = self.get_attitude()

        self.target_name = target_name
        if quiet == False:
            print("Now converting to the Spacecraft frame...")
        self.src_path_cartesian = SkyCoord(np.dot(self.attitude.rot.inv().as_matrix(), target_coord.cartesian.xyz.value),
                                           representation_type = 'cartesian',
                                           frame = SpacecraftFrame())

        # The conversion above is in Cartesian frame, so we have to convert them to the spherical one.

        self.src_path_spherical = cartesian_to_spherical(self.src_path_cartesian.x,
                                                         self.src_path_cartesian.y,
                                                         self.src_path_cartesian.z)
        if quiet == False:
            print(f"Conversion completed!")

        # generate the numpy array of l and b to save to a npy file
        l = np.array(self.src_path_spherical[2].deg)  # note that 0 is Quanty, 1 is latitude and 2 is longitude and they are in rad not deg
        b = np.array(self.src_path_spherical[1].deg)
        self.src_path_lb = np.stack((l,b), axis=-1)
        np.save(self.target_name+"_source_path_in_SC_frame", self.src_path_lb)

        # convert to SkyCoord objects to get the output object of this method
        self.src_path_skycoord = SkyCoord(self.src_path_lb[:,0], self.src_path_lb[:,1], unit = "deg", frame = SpacecraftFrame())

        return self.src_path_skycoord

    def get_dwell_map(self, response, dts = None, dt_format = None, src_path = None):

        """
        Generates the dwell time map for the source.

        Parameters
        ----------
        response : str; .h5 file, the response for the observation
        dts : None or numpy.ndarray; the elapsed time for each pointing. It must has the same size as the pointings
        src_path : SkyCoord object; the movement of source in the detector frame.

        Returns
        -------
        mhealpy.containers.healpix_map.HealpixMap
        """

        # Define the response
        self.response_file = response

        # Define the dts
        if dts == None:
            self.dts = self.get_time_delta()
        else:
            self.dts = Time(dts, format = dt_format)

        # define the target source path in the SC frame
        if src_path == None:
            path = self.src_path_skycoord
        else:
            path = src_path
        # check if the target source path is astropy.Skycoord object
        if type(path) != SkyCoord:
            raise TypeError("The coordiates of the source movement in the Spacecraft frame must be a SkyCoord object")

        if path.shape[0]-1 != self.dts.shape[0]:
            raise ValueError("The dimensions of the dts or source coordinates are not correct. Please check your inputs.")

        with FullDetectorResponse.open(self.response_file) as response:
            self.dwell_map = HealpixMap(base = response,
                                        unit = u.s,
                                        coordsys = SpacecraftFrame())

            for duration, coord in zip(self.dts, path):
                pixels, weights = self.dwell_map.get_interp_weights(coord)
                for p, w in zip(pixels, weights):
                    self.dwell_map[p] += w*(duration.unix*u.s)


        self.dwell_map.write_map(self.target_name + "_DwellMap.fits", overwrite = True)

        return self.dwell_map

    def get_psr_rsp(self, response = None, dwell_map = None, dts = None):

        """
        Generates the point source response based on the response file and dwell time map.
        dts is used to find the exposure time for this observation.

        Parameters
        ----------
        response : .h5 file; the response for the observation
        dwell_map : None or str; the time dwell map for the source, you can load saved dwell time map
                    using this parameterif you've saved it before
        dts : numpy array or the file path; the elapsed time for each pointing. It must has the same
              size as the pointings. If you have saved this array, you can load it using this parameter

        Returns
        -------
        Ei_edges : numpy array; the edges of the incident energy
        Ei_lo : numpy array; the lower edges of the incident energy
        Ei_hi : numpy array; the upper edges of the incident energy
        Em_edges : numpy array; the edges of the measured energy
        Em_lo : numpy array; the lower edges of the measured energy
        Em_hi : numpy array; the upper edges of the measured energy
        areas " numpy array; the effective area of each energy bin
        matrix : numpy.array; the energy dispersion matrix
        """

        if response == None:
            pass # will use the response defined in the previous steps
        else:
            self.response_file = response

        if dwell_map is None:  # must use is None, or it throws error!
            pass # will use the dwelltime map calculated in the previous steps
        else:
            self.dwell_map = HealpixMap.read_map(dwell_map)

        if dts == None:
            self.dts = self.get_time_delta()
        else:
            self.dts = Time(dts, format = "unix")

        with FullDetectorResponse.open(self.response_file) as response:

            # get point source response
            self.psr = response.get_point_source_response(self.dwell_map)

            self.Ei_edges = np.array(response.axes['Ei'].edges)
            self.Ei_lo = np.float32(self.Ei_edges[:-1])  # use float32 to match the requirement of the data type
            self.Ei_hi = np.float32(self.Ei_edges[1:])

            self.Em_edges = np.array(response.axes['Em'].edges)
            self.Em_lo = np.float32(self.Em_edges[:-1])
            self.Em_hi = np.float32(self.Em_edges[1:])

         # get the effective area and matrix
        print("Getting the effective area ...")
        self.areas = np.float32(np.array(self.psr.project('Ei').to_dense().contents))/self.dts.unix.sum()
        spectral_response = np.float32(np.array(self.psr.project(['Ei','Em']).to_dense().contents))
        self.matrix = np.float32(np.zeros((self.Ei_lo.size,self.Em_lo.size))) # initate the matrix

        print("Getting the energy redistribution matrix ...")
        for i in np.arange(self.Ei_lo.size):
            new_raw = spectral_response[i,:]/spectral_response[i,:].sum()
            self.matrix[i,:] = new_raw
        self.matrix = self.matrix.T

        return self.Ei_edges, self.Ei_lo, self.Ei_hi, self.Em_edges, self.Em_lo, self.Em_hi, self.areas, self.matrix


    def get_arf(self, out_name = None):

        """
        Converts the point source response to an arf file that can be read by XSPEC

        Parameters
        ----------
        out_name: str; the name of the arf file to save

        Returns
        -------
        None
        """

        if out_name == None:
            self.out_name = self.target_name
        else:
            self.out_name = out_name

        # blow write the arf file
        copyright_string="  FITS (Flexible Image Transport System) format is defined in 'Astronomy and Astrophysics', volume 376, page 359; bibcode: 2001A&A...376..359H "

        ## Create PrimaryHDU
        primaryhdu = fits.PrimaryHDU() # create an empty primary HDU
        primaryhdu.header["BITPIX"] = -32 # since it's an empty HDU, I can just change the data type by resetting the BIPTIX value
        primaryhdu.header["COMMENT"] = copyright_string # add comments
        primaryhdu.header # print headers and their values

        col1_energ_lo = fits.Column(name="ENERG_LO", format="E",unit = "keV", array=self.Em_lo)
        col2_energ_hi = fits.Column(name="ENERG_HI", format="E",unit = "keV", array=self.Em_hi)
        col3_specresp = fits.Column(name="SPECRESP", format="E",unit = "cm**2", array=self.areas)
        cols = fits.ColDefs([col1_energ_lo, col2_energ_hi, col3_specresp]) # create a ColDefs (column-definitions) object for all columns
        specresp_bintablehdu = fits.BinTableHDU.from_columns(cols) # create a binary table HDU object

        specresp_bintablehdu.header.comments["TTYPE1"] =  "label for field   1"
        specresp_bintablehdu.header.comments["TFORM1"] =  "data format of field: 4-byte REAL"
        specresp_bintablehdu.header.comments["TUNIT1"] =  "physical unit of field"
        specresp_bintablehdu.header.comments["TTYPE2"] =  "label for field   2"
        specresp_bintablehdu.header.comments["TFORM2"] =  "data format of field: 4-byte REAL"
        specresp_bintablehdu.header.comments["TUNIT2"] =  "physical unit of field"
        specresp_bintablehdu.header.comments["TTYPE3"] =  "label for field   3"
        specresp_bintablehdu.header.comments["TFORM3"] =  "data format of field: 4-byte REAL"
        specresp_bintablehdu.header.comments["TUNIT3"] =  "physical unit of field"

        specresp_bintablehdu.header["EXTNAME"] = ("SPECRESP","name of this binary table extension")
        specresp_bintablehdu.header["TELESCOP"] = ("COSI","mission/satellite name")
        specresp_bintablehdu.header["INSTRUME"] = ("COSI","instrument/detector name")
        specresp_bintablehdu.header["FILTER"] = ("NONE","filter in use")
        specresp_bintablehdu.header["HDUCLAS1"] = ("RESPONSE","dataset relates to spectral response")
        specresp_bintablehdu.header["HDUCLAS2"] = ("SPECRESP","extension contains an ARF")
        specresp_bintablehdu.header["HDUVERS"] = ("1.1.0","version of format")

        new_arfhdus = fits.HDUList([primaryhdu, specresp_bintablehdu])
        new_arfhdus.writeto(f'{self.out_name}.arf', overwrite=True)

        return

    def get_rmf(self, out_name = None):

        """
        Converts the point source response to an rmf file that can be read by XSPEC

        Parameters
        ----------
        out_name: str; the name of the rmf file to save

        Returns
        -------
        None
        """

        if out_name == None:
            self.out_name = self.target_name
        else:
            self.out_name = out_name

        # blow write the arf file
        copyright_string="  FITS (Flexible Image Transport System) format is defined in 'Astronomy and Astrophysics', volume 376, page 359; bibcode: 2001A&A...376..359H "

        ## Create PrimaryHDU
        primaryhdu = fits.PrimaryHDU() # create an empty primary HDU
        primaryhdu.header["BITPIX"] = -32 # since it's an empty HDU, I can just change the data type by resetting the BIPTIX value
        primaryhdu.header["COMMENT"] = copyright_string # add comments
        primaryhdu.header # print headers and their values

        ## Create binary table HDU for MATRIX
        ### prepare colums
        energ_lo = []
        energ_hi = []
        n_grp = []
        f_chan = []
        n_chan = []
        matrix = []
        for i in np.arange(len(self.Ei_lo)):
            energ_lo_temp = np.float32(self.Em_lo[i])
            energ_hi_temp = np.float32(self.Ei_hi[i])

            if self.matrix[:,i].sum() != 0:
                nz_matrix_idx = np.nonzero(self.matrix[:,i])[0] # non-zero index for the matrix
                subsets = np.split(nz_matrix_idx, np.where(np.diff(nz_matrix_idx) != 1)[0]+1)
                n_grp_temp = np.int16(len(subsets))
                f_chan_temp = []
                n_chan_temp = []
                matrix_temp = []
                for m in np.arange(n_grp_temp):
                    f_chan_temp += [subsets[m][0]]
                    n_chan_temp += [len(subsets[m])]
                for m in nz_matrix_idx:
                    matrix_temp += [self.matrix[:,i][m]]
                f_chan_temp = np.int16(np.array(f_chan_temp))
                n_chan_temp = np.int16(np.array(n_chan_temp))
                matrix_temp = np.float32(np.array(matrix_temp))
            else:
                n_grp_temp = np.int16(0)
                f_chan_temp = np.int16(np.array([0]))
                n_chan_temp = np.int16(np.array([0]))
                matrix_temp = np.float32(np.array([0]))

            energ_lo.append(energ_lo_temp)
            energ_hi.append(energ_hi_temp)
            n_grp.append(n_grp_temp)
            f_chan.append(f_chan_temp)
            n_chan.append(n_chan_temp)
            matrix.append(matrix_temp)

        col1_energ_lo = fits.Column(name="ENERG_LO", format="E",unit = "keV", array=energ_lo)
        col2_energ_hi = fits.Column(name="ENERG_HI", format="E",unit = "keV", array=energ_hi)
        col3_n_grp = fits.Column(name="N_GRP", format="I", array=n_grp)
        col4_f_chan = fits.Column(name="F_CHAN", format="PI(54)", array=f_chan)
        col5_n_chan = fits.Column(name="N_CHAN", format="PI(54)", array=n_chan)
        col6_n_chan = fits.Column(name="MATRIX", format="PE(161)", array=matrix)
        cols = fits.ColDefs([col1_energ_lo, col2_energ_hi, col3_n_grp, col4_f_chan, col5_n_chan, col6_n_chan]) # create a ColDefs (column-definitions) object for all columns
        matrix_bintablehdu = fits.BinTableHDU.from_columns(cols) # create a binary table HDU object

        matrix_bintablehdu.header.comments["TTYPE1"] = "label for field   1 "
        matrix_bintablehdu.header.comments["TFORM1"] = "data format of field: 4-byte REAL"
        matrix_bintablehdu.header.comments["TUNIT1"] = "physical unit of field"
        matrix_bintablehdu.header.comments["TTYPE2"] = "label for field   2"
        matrix_bintablehdu.header.comments["TFORM2"] = "data format of field: 4-byte REAL"
        matrix_bintablehdu.header.comments["TUNIT2"] = "physical unit of field"
        matrix_bintablehdu.header.comments["TTYPE3"] = "label for field   3 "
        matrix_bintablehdu.header.comments["TFORM3"] = "data format of field: 2-byte INTEGER"
        matrix_bintablehdu.header.comments["TTYPE4"] = "label for field   4"
        matrix_bintablehdu.header.comments["TFORM4"] = "data format of field: variable length array"
        matrix_bintablehdu.header.comments["TTYPE5"] = "label for field   5"
        matrix_bintablehdu.header.comments["TFORM5"] = "data format of field: variable length array"
        matrix_bintablehdu.header.comments["TTYPE6"] = "label for field   6"
        matrix_bintablehdu.header.comments["TFORM6"] = "data format of field: variable length array"

        matrix_bintablehdu.header["EXTNAME"] = ("MATRIX","name of this binary table extension")
        matrix_bintablehdu.header["TELESCOP"] = ("COSI","mission/satellite name")
        matrix_bintablehdu.header["INSTRUME"] = ("COSI","instrument/detector name")
        matrix_bintablehdu.header["FILTER"] = ("NONE","filter in use")
        matrix_bintablehdu.header["CHANTYPE"] = ("PI","total number of detector channels")
        matrix_bintablehdu.header["DETCHANS"] = (len(self.Em_lo),"total number of detector channels")
        matrix_bintablehdu.header["HDUCLASS"] = ("OGIP","format conforms to OGIP standard")
        matrix_bintablehdu.header["HDUCLAS1"] = ("RESPONSE","dataset relates to spectral response")
        matrix_bintablehdu.header["HDUCLAS2"] = ("RSP_MATRIX","dataset is a spectral response matrix")
        matrix_bintablehdu.header["HDUVERS"] = ("1.3.0","version of format")
        matrix_bintablehdu.header["TLMIN4"] = (0,"minimum value legally allowed in column 4")

        ## Create binary table HDU for EBOUNDS
        channels = np.int16(np.arange(len(self.Em_lo)))
        e_min = np.float32(self.Em_lo)
        e_max = np.float32(self.Em_hi)

        col1_channels = fits.Column(name="CHANNEL", format="I", array=channels)
        col2_e_min = fits.Column(name="E_MIN", format="E",unit="keV", array=e_min)
        col3_e_max = fits.Column(name="E_MAX", format="E",unit="keV", array=e_max)
        cols = fits.ColDefs([col1_channels, col2_e_min, col3_e_max])
        ebounds_bintablehdu = fits.BinTableHDU.from_columns(cols)

        ebounds_bintablehdu.header.comments["TTYPE1"] = "label for field   1"
        ebounds_bintablehdu.header.comments["TFORM1"] = "data format of field: 2-byte INTEGER"
        ebounds_bintablehdu.header.comments["TTYPE2"] = "label for field   2"
        ebounds_bintablehdu.header.comments["TFORM2"] = "data format of field: 4-byte REAL"
        ebounds_bintablehdu.header.comments["TUNIT2"] = "physical unit of field"
        ebounds_bintablehdu.header.comments["TTYPE3"] = "label for field   3"
        ebounds_bintablehdu.header.comments["TFORM3"] = "data format of field: 4-byte REAL"
        ebounds_bintablehdu.header.comments["TUNIT3"] = "physical unit of field"

        ebounds_bintablehdu.header["EXTNAME"] = ("EBOUNDS","name of this binary table extension")
        ebounds_bintablehdu.header["TELESCOP"] = ("COSI","mission/satellite")
        ebounds_bintablehdu.header["INSTRUME"] = ("COSI","nstrument/detector name")
        ebounds_bintablehdu.header["FILTER"] = ("NONE","filter in use")
        ebounds_bintablehdu.header["CHANTYPE"] = ("PI","channel type (PHA or PI)")
        ebounds_bintablehdu.header["DETCHANS"] = (len(self.Em_lo),"total number of detector channels")
        ebounds_bintablehdu.header["HDUCLASS"] = ("OGIP","format conforms to OGIP standard")
        ebounds_bintablehdu.header["HDUCLAS1"] = ("RESPONSE","dataset relates to spectral response")
        ebounds_bintablehdu.header["HDUCLAS2"] = ("EBOUNDS","dataset is a spectral response matrix")
        ebounds_bintablehdu.header["HDUVERS"] = ("1.2.0","version of format")

        new_rmfhdus = fits.HDUList([primaryhdu, matrix_bintablehdu,ebounds_bintablehdu])
        new_rmfhdus.writeto(f'{self.out_name}.rmf', overwrite=True)

        return

    def get_pha(self, src_counts, errors, rmf_file = None, arf_file = None, bkg_file = "None", exposure_time = None, dts = None, telescope="COSI", instrument="COSI"):

        """
        Generate the pha file that can be read by XSPEC. This file stores the counts info of the source

        Parameters
        ----------
        src_counts : np.array; the counts in each energy band. If you have src_counts with unit counts/kev/s, you must
                     convert it to counts by multiplying it with exposure time and the energy band width
        errors : np.array; the error for counts. It has the same unit requirement as src_counts
        rmf_file : str; the rmf file name
        arf_file : str; the arf file name
        bkg_file : str; the background file name. If the src_counts is source counts only, you don't need to edit this parameter
        exposure_time : number; the exposure time for this source observation
        dts : numpy array or str; it's used to calculate the exposure time. It has the same effect as exposure_time. If both
              exposure_time and dts are given, dts will write over the exposure_time
        telescope : str; the name of the telecope. Default is COSI.
        instrument : str; the name of the instrument. Default is COSI.

        Returns
        -------
        None
        """

        self.src_counts = src_counts
        self.errors = errors
        self.bkg_file = bkg_file

        if rmf_file != None:
            self.rmf_file = rmf_file
        else:
            self.rmf_file = f'{self.out_name}.rmf'

        if arf_file != None:
            self.arf_file = arf_file
        else:
            self.arf_file = f'{self.out_name}.arf'

        if exposure_time != None:
            self.exposure_time = exposure_time
        if dts != None:
            self.dts = self.__str_or_array(dts)
            self.exposure_time = self.dts.sum()
        self.telescope = telescope
        self.instrument = instrument
        self.channel_number = len(self.src_counts)

        # define other hardcoded inputs
        copyright_string="  FITS (Flexible Image Transport System) format is defined in 'Astronomy and Astrophysics', volume 376, page 359; bibcode: 2001A&A...376..359H "
        channels = np.arange(self.channel_number)

        # Create PrimaryHDU
        primaryhdu = fits.PrimaryHDU() # create an empty primary HDU
        primaryhdu.header["BITPIX"] = -32 # since it's an empty HDU, I can just change the data type by resetting the BIPTIX value
        primaryhdu.header["COMMENT"] = copyright_string # add comments
        primaryhdu.header["TELESCOP"] = telescope # add telescope keyword valie
        primaryhdu.header["INSTRUME"] = instrument # add instrument keyword valie
        primaryhdu.header # print headers and their values

        # Create binary table HDU
        a1 = np.array(channels,dtype="int32") # I guess I need to convert the dtype to match the format J
        a2 = np.array(self.src_counts,dtype="int64")  # int32 is not enough for counts
        a3 = np.array(self.errors,dtype="int64") # int32 is not enough for errors
        col1 = fits.Column(name="CHANNEL", format="J", array=a1)
        col2 = fits.Column(name="COUNTS", format="K", array=a2,unit="count")
        col3 = fits.Column(name="STAT_ERR", format="K", array=a3,unit="count")
        cols = fits.ColDefs([col1, col2, col3]) # create a ColDefs (column-definitions) object for all columns
        bintablehdu = fits.BinTableHDU.from_columns(cols) # create a binary table HDU object

        #add other BinTableHDU hear keywords,their values, and comments
        bintablehdu.header.comments["TTYPE1"] = "label for field 1"
        bintablehdu.header.comments["TFORM1"] = "data format of field: 32-bit integer"
        bintablehdu.header.comments["TTYPE2"] = "label for field 2"
        bintablehdu.header.comments["TFORM2"] = "data format of field: 32-bit integer"
        bintablehdu.header.comments["TUNIT2"] = "physical unit of field 2"


        bintablehdu.header["EXTNAME"] = ("SPECTRUM","name of this binary table extension")
        bintablehdu.header["TELESCOP"] = (self.telescope,"telescope/mission name")
        bintablehdu.header["INSTRUME"] = (self.instrument,"instrument/detector name")
        bintablehdu.header["FILTER"] = ("NONE","filter type if any")
        bintablehdu.header["EXPOSURE"] = (self.exposure_time,"integration time in seconds")
        bintablehdu.header["BACKFILE"] = (self.bkg_file,"background filename")
        bintablehdu.header["BACKSCAL"] = (1,"background scaling factor")
        bintablehdu.header["CORRFILE"] = ("NONE","associated correction filename")
        bintablehdu.header["CORRSCAL"] = (1,"correction file scaling factor")
        bintablehdu.header["CORRSCAL"] = (1,"correction file scaling factor")
        bintablehdu.header["RESPFILE"] = (self.rmf_file,"associated rmf filename")
        bintablehdu.header["ANCRFILE"] = (self.arf_file,"associated arf filename")
        bintablehdu.header["AREASCAL"] = (1,"area scaling factor")
        bintablehdu.header["STAT_ERR"] = (0,"statistical error specified if any")
        bintablehdu.header["SYS_ERR"] = (0,"systematic error specified if any")
        bintablehdu.header["GROUPING"] = (0,"grouping of the data has been defined if any")
        bintablehdu.header["QUALITY"] = (0,"data quality information specified")
        bintablehdu.header["HDUCLASS"] = ("OGIP","format conforms to OGIP standard")
        bintablehdu.header["HDUCLAS1"] = ("SPECTRUM","PHA dataset")
        bintablehdu.header["HDUVERS"] = ("1.2.1","version of format")
        bintablehdu.header["POISSERR"] = (False,"Poissonian errors to be assumed, T as True")
        bintablehdu.header["CHANTYPE"] = ("PI","channel type (PHA or PI)")
        bintablehdu.header["DETCHANS"] = (self.channel_number,"total number of detector channels")

        new_phahdus = fits.HDUList([primaryhdu, bintablehdu])
        new_phahdus.writeto(f'{self.out_name}.pha', overwrite=True)

        return


    def plot_arf(self, file_name = None, save_name = None, dpi = 300):

        """
        Read the arf fits file, plot and save it.

        Parameters
        ----------
        file_name: str; the directory if the arf fits file.
        save_name: str; the name of the saved image of effective area
        dpi: int; the dpi of the saved image

        Returns
        -------
        None
        """

        if file_name != None:
            self.file_name = file_name
        else:
            self.file_name = f'{self.out_name}.arf'

        if save_name != None:
            self.save_name = save_name
        else:
            self.save_name = self.out_name

        self.dpi = dpi

        self.arf = fits.open(self.file_name) # read file

        # SPECRESP HDU
        self.specresp_hdu = self.arf["SPECRESP"]

        self.areas = np.array(self.specresp_hdu.data["SPECRESP"])
        self.Em_lo = np.array(self.specresp_hdu.data["ENERG_LO"])
        self.Em_hi = np.array(self.specresp_hdu.data["ENERG_HI"])

        E_center = (self.Em_lo+self.Em_hi)/2
        E_edges = np.append(self.Em_lo,self.Em_hi[-1])

        fig, ax = plt.subplots()
        ax.hist(E_center,E_edges,weights=self.areas,histtype='step')

        ax.set_title("Effective area")
        ax.set_xlabel("Energy[$keV$]")
        ax.set_ylabel(r"Effective area [$cm^2$]")
        ax.set_xscale("log")
        fig.savefig(f"Effective_area_for_{self.save_name}.png", bbox_inches = "tight", pad_inches=0.1, dpi=self.dpi)
        #fig.show()

        return


    def plot_rmf(self, file_name = None, save_name = None, dpi = 300):

        """
        Read the rmf fits file, plot and save it.

        Parameters
        ----------
        file_name: str; the directory if the rmf fits file.
        save_name: str; the name of the saved image of effective area
        dpi: int; the dpi of the saved image

        Returns
        -------
        None
        """

        if file_name != None:
            self.file_name = file_name
        else:
            self.file_name = f'{self.out_name}.rmf'

        if save_name != None:
            self.save_name = save_name
        else:
            self.save_name = self.out_name

        self.dpi = dpi

        # Read rmf file
        self.rmf = fits.open(self.file_name) # read file

        # Read the ENOUNDS information
        ebounds_ext = self.rmf["EBOUNDS"]
        channel_low = ebounds_ext.data["E_MIN"] # energy bin lower edges for channels (channels are just incident energy bins)
        channel_high = ebounds_ext.data["E_MAX"] # energy bin higher edges for channels (channels are just incident energy bins)

        # Read the MATRIX extension
        matrix_ext = self.rmf['MATRIX']
        #print(repr(matrix_hdu.header[:60]))
        energy_low = matrix_ext.data["ENERG_LO"] # energy bin lower edges for measured energies
        energy_high = matrix_ext.data["ENERG_HI"] # energy bin higher edges for measured energies
        data = matrix_ext.data

        # Create a 2-d numpy array and store probability data into the redistribution matrix
        rmf_matrix = np.zeros((len(energy_low),len(channel_low))) # create an empty matrix
        for i in np.arange(data.shape[0]): # i is the measured energy index, examine the matrix_ext.data rows by rows
            if data[i][5].sum() == 0: # if the sum of probabilities is zero, then skip since there is no data at all
                pass
            else:
                #measured_energy_index = np.argwhere(energy_low == data[157][0])[0][0]
                f_chan = data[i][3] # get the starting channel of each subsets
                n_chann = data[i][4] # get the number of channels in each subsets
                matrix = data[i][5] # get the probabilities of this row (incident energy)
                indices = []
                for k in f_chan:
                    channels = 0
                    channels = np.arange(k,k + n_chann[np.argwhere(f_chan == k)]).tolist() # generate the cha
                    indices += channels # fappend the channels togeter
                indices = np.array(indices)
                for m in indices:
                    rmf_matrix[i][m] = matrix[np.argwhere(indices == m)[0][0]] # write the probabilities into the empty matrix


        # plot the redistribution matrix
        xcenter = np.divide(energy_low+energy_high,2)
        x_center_coords = np.repeat(xcenter, 10)
        y_center_coords = np.tile(xcenter, 10)
        energy_all_edges = np.append(energy_low,energy_high[-1])
        #bin_edges = np.array([incident_energy_bins,incident_energy_bins]) # doesn't work
        bin_edges = np.vstack((energy_all_edges, energy_all_edges))
        #print(bin_edges)

        self.probability = []
        for i in np.arange(10):
            for j in np.arange(10):
                self.probability.append(rmf_matrix[i][j])
        #print(type(probability))

        plt.hist2d(x=x_center_coords,y=y_center_coords,weights=self.probability,bins=bin_edges, norm=LogNorm())
        plt.xscale('log')
        plt.yscale('log')
        plt.xlabel("Incident energy [$keV$]")
        plt.ylabel("Measured energy [$keV$]")
        plt.title("Redistribution matrix")
        #plt.xlim([70,10000])
        #plt.ylim([70,10000])
        plt.colorbar(norm=LogNorm())
        plt.savefig(f"Redistribution_matrix_for_{self.save_name}.png", bbox_inches = "tight", pad_inches=0.1, dpi=300)
        #plt.show()

        return<|MERGE_RESOLUTION|>--- conflicted
+++ resolved
@@ -9,7 +9,6 @@
 from matplotlib.colors import LogNorm
 from matplotlib import cm, colors
 
-
 from scoords import Attitude, SpacecraftFrame
 from cosipy.response import FullDetectorResponse
 
@@ -216,16 +215,12 @@
             new_z_direction = new_z_direction[:-1]
             new_z_direction = np.append(new_z_direction, [z_direction_stop], axis = 0)
 
-<<<<<<< HEAD
         time = Time(new_times, format = "unix")
         xpointings = SkyCoord(l = new_x_direction[:,0]*u.deg, b = new_x_direction[:,1]*u.deg, frame = "galactic")
         zpointings = SkyCoord(l = new_z_direction[:,0]*u.deg, b = new_z_direction[:,1]*u.deg, frame = "galactic")
 
         return self.__class__(time, x_pointings = xpointings, z_pointings = zpointings)
-=======
-        return self.__class__(new_times, x_pointings = new_x_direction, z_pointings = new_z_direction)
->>>>>>> 83d54f2e
-
+      
     def get_attitude(self, x_pointings = None, y_pointings = None, z_pointings = None):
 
         """
