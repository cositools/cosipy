--- conflicted
+++ resolved
@@ -1,5 +1 @@
-<<<<<<< HEAD
-__version__ = "0.4.0dev0"
-=======
-__version__ = "0.3.1"
->>>>>>> 646802ba
+__version__ = "0.4.0dev0"